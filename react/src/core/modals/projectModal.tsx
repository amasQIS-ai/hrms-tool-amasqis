--- conflicted
+++ resolved
@@ -207,41 +207,12 @@
         setLogo(null);
         removeLogo();
 
-<<<<<<< HEAD
         // Close modal using multiple approaches for better compatibility
         const modal = document.getElementById('add_project');
         if (modal) {
           try {
             const bootstrap = (window as any).bootstrap;
             if (bootstrap && bootstrap.Modal) {
-=======
-        newSocket.on("admin/project/add-response", (response) => {
-          if (response.done) {
-            // Reset form
-            setFormData({
-              name: "",
-              clientId: "",
-              startDate: "",
-              endDate: "",
-              priority: "",
-              projectValue: "",
-              totalWorkingHours: "",
-              extraTime: "",
-              description: "",
-              teamMembers: [],
-              teamLeader: [],
-              projectManager: [],
-              status: "Active",
-              tags: [],
-            });
-            setCurrentStep(1);
-            setLogo(null);
-            removeLogo();
-            // Close modal
-            const modal = document.getElementById("add_project") as any;
-            if (modal) {
-              const bootstrap = (window as any).bootstrap;
->>>>>>> 180319e4
               const modalInstance = bootstrap.Modal.getInstance(modal);
               if (modalInstance) {
                 modalInstance.hide();
@@ -376,28 +347,11 @@
 
     const projectData = {
       ...formData,
-<<<<<<< HEAD
       // Extract just the IDs since we're already working with proper objects
       teamMembers: formData.teamMembers.map(member => member.value),
       teamLeader: [formData.teamLeader.value],
       projectManager: [formData.projectManager.value],
       projectValue: parseFloat(formData.projectValue.replace('$', '')) || 0,
-=======
-      // Convert string arrays to actual IDs where needed
-      teamMembers: formData.teamMembers.map((member) => {
-        const emp = modalData.employees.find((e) => e.label === member);
-        return emp ? emp.value : member;
-      }),
-      teamLeader: formData.teamLeader.map((leader) => {
-        const emp = modalData.employees.find((e) => e.label === leader);
-        return emp ? emp.value : leader;
-      }),
-      projectManager: formData.projectManager.map((manager) => {
-        const emp = modalData.employees.find((e) => e.label === manager);
-        return emp ? emp.value : manager;
-      }),
-      projectValue: parseFloat(formData.projectValue.replace("$", "")) || 0,
->>>>>>> 180319e4
       logo: logo,
     };
 
@@ -789,7 +743,6 @@
                       <div className="row">
                         <div className="col-md-12">
                           <div className="mb-3">
-<<<<<<< HEAD
                             <label className="form-label me-2">Team Members <span className="text-danger">*</span></label>
                             <Select
                               isMulti
@@ -804,31 +757,11 @@
                             />
                             <small className="form-text text-muted">
                               Select multiple employees for the project team
-=======
-                            <label className="form-label me-2">
-                              Team Members{" "}
-                              <span className="text-danger">*</span>
-                            </label>
-                            <CommonTagsInput
-                              value={formData.teamMembers}
-                              onChange={(tags) =>
-                                handleInputChange("teamMembers", tags)
-                              }
-                              placeholder="Add team members"
-                              className="custom-input-class"
-                            />
-                            <small className="form-text text-muted">
-                              Available employees:{" "}
-                              {modalData.employees
-                                .map((emp) => emp.label)
-                                .join(", ")}
->>>>>>> 180319e4
                             </small>
                           </div>
                         </div>
                         <div className="col-md-12">
                           <div className="mb-3">
-<<<<<<< HEAD
                             <label className="form-label me-2">Team Leader <span className="text-danger">*</span></label>
                             <CommonSelect
                               className="select"
@@ -841,24 +774,11 @@
                                 label: formData.teamLeader.label
                               } : undefined}
                               onChange={(selectedOption) => handleInputChange("teamLeader", selectedOption)}
-=======
-                            <label className="form-label me-2">
-                              Team Leader <span className="text-danger">*</span>
-                            </label>
-                            <CommonTagsInput
-                              value={formData.teamLeader}
-                              onChange={(tags) =>
-                                handleInputChange("teamLeader", tags)
-                              }
-                              placeholder="Add team leader"
-                              className="custom-input-class"
->>>>>>> 180319e4
                             />
                           </div>
                         </div>
                         <div className="col-md-12">
                           <div className="mb-3">
-<<<<<<< HEAD
                             <label className="form-label me-2">Project Manager <span className="text-danger">*</span></label>
                             <CommonSelect
                               className="select"
@@ -871,19 +791,6 @@
                                 label: formData.projectManager.label
                               } : undefined}
                               onChange={(selectedOption) => handleInputChange("projectManager", selectedOption)}
-=======
-                            <label className="form-label me-2">
-                              Project Manager{" "}
-                              <span className="text-danger">*</span>
-                            </label>
-                            <CommonTagsInput
-                              value={formData.projectManager}
-                              onChange={(tags) =>
-                                handleInputChange("projectManager", tags)
-                              }
-                              placeholder="Add project manager"
-                              className="custom-input-class"
->>>>>>> 180319e4
                             />
                           </div>
                         </div>
