--- conflicted
+++ resolved
@@ -115,17 +115,10 @@
         let role = user.publicMetadata?.role;
         let companyId = user.publicMetadata?.companyId || null;
         
-<<<<<<< HEAD
         // TEMPORARY FIX: Auto-assign companyId for admin users in development
         if (isDevelopment && role === "admin" && !companyId) {
           companyId = "68443081dcdfe43152aebf80";
           console.log(`🔧 Development fix: Auto-assigning companyId ${companyId} to admin user`);
-=======
-        // In development, set a default companyId if none exists
-        if (isDevelopment && !companyId) {
-          companyId = "dev_company_123";
-          console.log(`[Development] Setting default companyId: ${companyId}`);
->>>>>>> 4381f388
         }
 
         console.log(`User ${user.id} metadata:`, {
