import { MongoClient } from "mongodb";

const uri =
  process.env.MONGODB_URI ||
  "mongodb+srv://admin:AdMin-2025@cluster0.iooxltd.mongodb.net/";

const client = new MongoClient(uri);
let isConnected = false;

export const connectDB = async () => {
  if (!isConnected) {
    try {
      await client.connect();
      isConnected = true;
      console.log("Connected to MongoDB -> Done");
    } catch (error) {
      console.error("Database Connection Error ->", error);
      throw error;
    }
  }
};

export const getTenantCollections = (tenantDbName) => {
  if (!isConnected) {
    throw new Error(
      "MongoDB client not connected yet. Call connectDB() first."
    );
  }
  const db = client.db(tenantDbName);
  return {
    // Existing collections
    stats: db.collection("stats"),
    companies: db.collection("companies"),
<<<<<<< HEAD
    
    // employee dashboard collection 
    skills: db.collection("skills"),
    meetings: db.collection("meetings"),
    notifications: db.collection('notifications'),
    productivityRecords: db.collection("productivityRecords"),

    // assuming common in admin dashboard
    tasks: db.collection("tasks"),
    leaves: db.collection("leaves"),
    projects: db.collection("projects"),
    employees: db.collection('employees'),
    attendance: db.collection("attendance"),
=======

    // Admin dashboard collections
    employees: db.collection("employees"),
    projects: db.collection("projects"),
    clients: db.collection("clients"),
    tasks: db.collection("tasks"),
    attendance: db.collection("attendance"),
    departments: db.collection("departments"),
    leaves: db.collection("leaves"),
    leaveTypes: db.collection("leaveTypes"),
    invoices: db.collection("invoices"),
    activities: db.collection("activities"),
    todos: db.collection("todos"),
    schedules: db.collection("schedules"),
    birthdays: db.collection("birthdays"),
    jobApplications: db.collection("jobApplications"),
    earnings: db.collection("earnings"),
>>>>>>> 2ff13c70
  };
};

export const getsuperadminCollections = () => {
  if (!isConnected) {
    throw new Error(
      "MongoDB client not connected yet. Call connectDB() first."
    );
  }
  const db = client.db("AmasQIS");
  return {
    stats: db.collection("stats"),
    companiesCollection: db.collection("companies"),
    packagesCollection: db.collection("packages"),
    subscriptionsCollection: db.collection("subscriptions"),
  };
};<|MERGE_RESOLUTION|>--- conflicted
+++ resolved
@@ -31,21 +31,6 @@
     // Existing collections
     stats: db.collection("stats"),
     companies: db.collection("companies"),
-<<<<<<< HEAD
-    
-    // employee dashboard collection 
-    skills: db.collection("skills"),
-    meetings: db.collection("meetings"),
-    notifications: db.collection('notifications'),
-    productivityRecords: db.collection("productivityRecords"),
-
-    // assuming common in admin dashboard
-    tasks: db.collection("tasks"),
-    leaves: db.collection("leaves"),
-    projects: db.collection("projects"),
-    employees: db.collection('employees'),
-    attendance: db.collection("attendance"),
-=======
 
     // Admin dashboard collections
     employees: db.collection("employees"),
@@ -63,7 +48,12 @@
     birthdays: db.collection("birthdays"),
     jobApplications: db.collection("jobApplications"),
     earnings: db.collection("earnings"),
->>>>>>> 2ff13c70
+    
+    // employee dashboard collection 
+    skills: db.collection("skills"),
+    meetings: db.collection("meetings"),
+    notifications: db.collection('notifications'),
+    productivityRecords: db.collection("productivityRecords"),
   };
 };
 
