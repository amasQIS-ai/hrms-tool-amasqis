--- conflicted
+++ resolved
@@ -64,19 +64,15 @@
     //Pipeline Collections
     pipelines: db.collection("pipelines"),
     stages: db.collection("stages"),
-<<<<<<< HEAD
-
-    // Social Feed
-    socialFeeds: db.collection("socialFeeds"),
-    follows: db.collection("follows"),
-    hashtags: db.collection("hashtags"),
-
-=======
     
     //Chat Collections
     conversations: db.collection("conversations"),
     messages: db.collection("messages"),
->>>>>>> 1edcbf0a
+    
+    //Social Feed
+    socialFeeds: db.collection("socialFeeds"),
+    follows: db.collection("follows"),
+    hashtags: db.collection("hashtags"),
   };
 };
 
